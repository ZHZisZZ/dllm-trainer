"""
Minimal EditFlow τ-leap generator for EditBase-Dream with diffusion-style visualization.

What changed vs. your original:
- tau_leap_step_minimal returns (x_next, any_edit, step_trace) preserving all intermediates.
- generate_editflow_minimal returns (final_text, trace).
- render_consecutive_trace_gif(trace, tokenizer, ...) draws a GIF where each frame shows
  ONLY the current output (like the Gemini diffusion page shows progressive refinement):
    * SUB tokens in the current frame are orange
    * INS tokens in the current frame are blue
    * KEEP tokens are black
    * If any deletions happened in the step, the title shows ⌫N (red)
"""

# srun -p $PARTITION --quotatype=$QUOTATYPE --gres=gpu:1 --time=03:00:000 python examples/editflow/generate.py --model_name_or_path "models/EditFlow-Dream-Instruct-7B/tulu-3-sft-mixture/checkpoint-final"  --tau 0.02 --mask_length 128 --seed 7070  --prompt "write a romantic story" --make_gif

import math
from dataclasses import dataclass
from typing import Annotated

import tyro
import torch
from transformers import AutoModel, AutoTokenizer, PreTrainedModel, PreTrainedTokenizer

from dllm.utils.schedulers import BaseKappaScheduler, LinearKappaScheduler


# ------------------------------- Small utilities --------------------------------


def _bernoulli_from_rate(rate: torch.Tensor, tau: float) -> torch.Tensor:
    """First-order τ-leap Bernoulli with p ≈ rate * τ (clamped)."""
    p = (rate.float() * float(tau)).clamp_(0.0, 1.0 - 1e-6)
    return torch.bernoulli(p)


def _sample_from_logits(logits_row: torch.Tensor, temperature: float) -> int:
    """Sample one token id from a 1D logits row with temperature.
    temperature <= 0 -> greedy (argmax).
    """
    if temperature <= 0.0:
        return int(torch.argmax(logits_row).item())
    return int(
        torch.distributions.Categorical(logits=(logits_row / temperature))
        .sample()
        .item()
    )


@dataclass
class GenCfg:
    tau: float = 0.02  # τ step
    device: str = "cuda" if torch.cuda.is_available() else "cpu"
    seed: int = 1234
    edit_prompt: bool = False  # allow editing inside prompt region?
    temperature: float = 0.7  # token sampling temperature (sub/ins)
    verbose: bool = True  # whether to show intermediate decoding traces
    time_independent: bool = True


# -------------------------------- τ-leap one step --------------------------------


@torch.no_grad()
def tau_leap_step_minimal(
    x: torch.Tensor,  # [T]
    model: PreTrainedModel,
    tokenizer: PreTrainedTokenizer,
    prompt_len: int,  # number of initial prompt tokens (including BOS)
    t: float,
    sched: BaseKappaScheduler,
    cfg: GenCfg,
    prev_out: dict | None = None,  # <-- pass prior step's model outputs
    reuse_prev: bool = False,  # <-- if True, reuse prev_out instead of forward()
) -> tuple[torch.Tensor, bool, dict, dict]:
    """
    Single τ-leap step with deletion/substitution conflict resolution
    and right-insert policy.

    Reuse semantics:
      • If cfg.time_independent == True and reuse_prev == True and prev_out is not None,
        we reuse `prev_out` tensors instead of calling model() again.
      • Otherwise we run a fresh forward().

    Viz-only convention:
      • Any local annotated as _Ann[*, "viz-only"] is used only for human-visible
        tracing / debugging (console logs, GIFs) and does not affect generation.
      • Such variables are also prefixed with '_' for quick visual scanning.

    Returns:
      x_next, any_edit, _step_trace, out_for_next (the freshly used model outputs)
    """
    device = x.device
    T = x.numel()

    # Decide whether to reuse the previous forward results
    use_reuse = bool(cfg.time_independent and reuse_prev and (prev_out is not None))
    if use_reuse:
        out = prev_out
    else:
        attn = torch.ones(1, T, dtype=torch.long, device=device)
        t_tensor = torch.full((1, 1), float(t), device=device)
        out = model(input_ids=x.unsqueeze(0), attention_mask=attn, t=t_tensor)

    del_rate_h = out["del_rate_hat"]  # [1, T]
    sub_rate_h = out["sub_rate_hat"]  # [1, T]
    ins_rate_h = out["ins_rate_hat"]  # [1, T]
    sub_logits = out["sub_logits"]  # [1, T, V]
    ins_logits = out["ins_logits"]  # [1, T, V]

    # Scale normalized rates to true rates
    tt = torch.tensor([[t]], device=device)
    w = sched.weight(tt)
    del_rate = del_rate_h * w
    sub_rate = sub_rate_h * w
    ins_rate = ins_rate_h * w

    # Clamp prompt_len within current T (robustness)
    prompt_len_clamped = int(max(1, min(prompt_len, T)))

    if not cfg.edit_prompt:
        # Protect the entire prompt span from del/sub
        del_rate[:, :prompt_len_clamped] = 0.0
        sub_rate[:, :prompt_len_clamped] = 0.0
        # Disallow insertions inside the prompt EXCEPT at the last prompt token
        if prompt_len_clamped >= 2:
            ins_rate[:, : prompt_len_clamped - 1] = 0.0

    # Combined "edit" (delete or substitute) event
    comb_rate = (del_rate + sub_rate).squeeze(0)  # [T]
    comb_fire = _bernoulli_from_rate(comb_rate, cfg.tau).bool()  # [T]

    # If an edit fires at i, choose deletion with prob λ_del/(λ_del+λ_sub)
    p_del = (del_rate.squeeze(0) / (comb_rate + 1e-8)).clamp(0, 1)  # [T]
    choose_del = (torch.rand_like(p_del) < p_del) & comb_fire  # [T]
    choose_sub = comb_fire & (~choose_del)  # [T]

    # Insertions (right of token i)
    ins_fire = _bernoulli_from_rate(ins_rate.squeeze(0), cfg.tau).bool()  # [T]

    # Token draws (algorithmic, not viz-only)
    sub_samples: list[int | None] = [
        (
            _sample_from_logits(sub_logits[0, i], cfg.temperature)
            if choose_sub[i]
            else None
        )
        for i in range(T)
    ]
    ins_samples: list[int | None] = [
        _sample_from_logits(ins_logits[0, i], cfg.temperature) if ins_fire[i] else None
        for i in range(T)
    ]

    # Build new sequence left→right (apply insertions to the RIGHT)
    new_ids: list[int] = []

    # --- viz-only per-position labels (for trace/GIF) ---
    _before_ops: Annotated[list[str], "viz-only"] = (
        []
    )  # per 'before' position: DEL/SUB/KEEP
    _after_ops: Annotated[list[str], "viz-only"] = (
        []
    )  # per 'after' token aligned to new_ids: INS/SUB/KEEP

    for i in range(T):
        if choose_del[i]:
            _before_ops.append("DEL")
            # deletion -> no token appended
        elif choose_sub[i]:
            _before_ops.append("SUB")
            new_tok = sub_samples[i]
            new_ids.append(int(new_tok))
            _after_ops.append("SUB")
        else:
            _before_ops.append("KEEP")
            new_ids.append(int(x[i].item()))
            _after_ops.append("KEEP")

        if ins_samples[i] is not None:
            new_ids.append(int(ins_samples[i]))
            _after_ops.append("INS")

    x_next = torch.tensor(new_ids, dtype=torch.long, device=device)
    any_edit = bool(comb_fire.any().item() or ins_fire.any().item())
    # Provide the exact outputs we used this step for the caller to pass forward
    out_for_next = out

    # --- (vis) used only for verbose console trace ---
    if cfg.verbose and (comb_fire.any() or ins_fire.any()):

        def _tok_str(tok_id: int) -> str:  # viz-only helper
            try:
                s = tokenizer.decode([int(tok_id)])
                return s if s.strip() else f"<{int(tok_id)}>"
            except Exception:
                return f"<{int(tok_id)}>"

        _ops_strs: Annotated[list[str], "viz-only"] = []
        for i in range(T):
            if choose_del[i]:
                _ops_strs.append(f"DEL@{i}:{_tok_str(int(x[i]))}")
            elif choose_sub[i]:
                _ops_strs.append(
                    f"SUB@{i}:{_tok_str(int(x[i]))}->{_tok_str(sub_samples[i])}"
                )
            if ins_samples[i] is not None:
                _ops_strs.append(f"INS@{i}->{i+1}:{_tok_str(ins_samples[i])}")
        print("[time]", f"{t:.4f}")
        print("[events]", "; ".join(_ops_strs))
        print("[decode]\n", tokenizer.decode(new_ids, skip_special_tokens=False))
        print()

    # --- (vis) step trace payload (returned; used only for visualization downstream) ---
    _step_trace: Annotated[dict, "viz-only"] = {
        "t": float(t),
        "x_before_ids": [int(i) for i in x.tolist()],
        "x_after_ids": [int(i) for i in new_ids],
        "before_ops": _before_ops,  # viz-only labels
        "after_ops": _after_ops,  # viz-only labels
        # below are algorithmic signals copied for visualization/analysis
        "choose_del": [bool(v) for v in choose_del.tolist()],
        "choose_sub": [bool(v) for v in choose_sub.tolist()],
        "ins_fire": [bool(v) for v in ins_fire.tolist()],
        "sub_samples": [int(s) if s is not None else None for s in sub_samples],
        "ins_samples": [int(s) if s is not None else None for s in ins_samples],
        "prompt_len": prompt_len_clamped,
        "used_reuse": bool(use_reuse),
    }

    return x_next, any_edit, _step_trace, out_for_next


# -------------------------------- top-level generate -------------------------------


@torch.no_grad()
def generate_editflow_minimal(
    model: PreTrainedModel,
    tokenizer: PreTrainedTokenizer,
    args,
    cfg: GenCfg,
) -> tuple[str, dict]:
    """
    Returns:
        final_text, trace

    Notes on annotations:
      • Any local annotated with Annotated[..., "viz-only"] is only used to build
        the decode trace for visualization (e.g., GIF rendering) and has no effect
        on the actual generation. Such variables are also prefixed with '_' to make
        this visually obvious in code.
    """
    torch.manual_seed(cfg.seed)

    # If prompt is None, start from BOS alone; otherwise ALWAYS prefix BOS
    bos = getattr(tokenizer, "bos_token_id", None)
    if bos is None:
        raise ValueError("Tokenizer must have a BOS token for this sampler.")

    prompt = args.prompt
    if prompt is None:
        ids = [bos]  # BOS alone
    else:
        ids = tokenizer.apply_chat_template(
            [{"role": "user", "content": prompt}],
            tokenize=True,
            add_generation_prompt=True,
        )
        # ids = tokenizer.encode(prompt, add_special_tokens=False)
        # ids = [bos] + enc["input_ids"]  # ALWAYS prefix BOS

    prompt_len = len(ids)

    if args.mask_length:
        if getattr(tokenizer, "mask_token_id", None) is None:
            raise ValueError(
                "Tokenizer must define mask_token_id when --mask_length > 0."
            )
        ids = ids + [tokenizer.mask_token_id] * args.mask_length

    x = torch.tensor(ids, dtype=torch.long, device=model.device)

    sched = LinearKappaScheduler()
    tau = cfg.tau
    steps = math.ceil(1.0 / max(tau, 1e-9))

    _trace: Annotated[dict, "viz-only: full decode trace for GIF/inspection"] = {
        "steps": [],
        "init": {
            "t": 0.0,
            "x_ids": [int(i) for i in x.tolist()],
            "prompt_len": int(prompt_len),
        },
        "end_t": 0.0,
    }

    # Local-only reuse: if previous iteration had no edits, reuse its forward.
    prev_out: dict | None = None
    prev_had_edits = True  # first iteration must run a forward

    t = 0.0
    for _ in range(steps):
        # We can reuse prev_out only if the model is declared time-independent
        # and the previous step had NO edits (sequence unchanged).
        reuse_prev = (
            cfg.time_independent and not prev_had_edits and (prev_out is not None)
        )

        x, edited, _step_trace, prev_out = tau_leap_step_minimal(
            x=x,
            model=model,
            tokenizer=tokenizer,
            prompt_len=prompt_len,
            t=t,
            sched=sched,
            cfg=cfg,
            prev_out=prev_out,
            reuse_prev=reuse_prev,
        )

        _step_trace: Annotated[dict, "viz-only: per-step intermediates for trace"]
        _trace["steps"].append(_step_trace)

        prev_had_edits = edited

        t = min(1.0, t + tau)
        if t >= 1.0 - args.time_epsilon:
            break

    _trace["end_t"] = float(t)

    final_text = tokenizer.decode(x.tolist(), skip_special_tokens=False)
    print("[final]")
    return final_text, _trace


<<<<<<< HEAD
# ------------------------------ Visualization (NEW) ------------------------------
# Diffusion-style consecutive output: only show the CURRENT output per frame.
# ------------------ Visualization (sanitized, masks stripped) ------------------
from PIL import Image, ImageDraw, ImageFont
from typing import List, Optional
import re
import unicodedata


def render_consecutive_trace_gif(
    trace: dict,
    tokenizer,
    out_path: str = "decode_trace.gif",
    font_size: int = 25,
    line_spacing: int = 12,
    frame_ms: int = 250,
    final_ms: int = 5000,          # final clean frame duration (ms)
    max_width: int = 1400,
    max_height: int = 3000,
    margin: int = 32,
    title_color=(80, 80, 80),
    text_color=(0, 0, 0),          # base black
    mask_color=(150, 150, 150),
    sub_nonmask_color=(200, 0, 0), # persistent red
    ins_color=(0, 0, 200),         # persistent blue
    del_strike_color=(120, 120, 120),
    events_color=(30, 30, 30),
    box_color=(120, 120, 120),
    bg_color=(255, 255, 255),
):
    """
    Persistent coloring keyed by token *instance* (not token id):
      - Inserted tokens -> BLUE across frames (until deleted/substituted again).
      - Substitution nonmask→nonmask -> RED across frames (until deleted/substituted again).
      - Substitution mask→nonmask -> stays BLACK (no extra color).
    Adds a final clean frame (5s) with no events box.
    """
    from PIL import Image, ImageDraw, ImageFont
    import unicodedata

    # ---------- font ----------
    try:
        font = ImageFont.truetype("assets/JetBrainsMono-VariableFont_wght.ttf", font_size)
    except Exception:
        print(f"fail to load target font")
        font = ImageFont.load_default()

    # ---------- helpers ----------
    def _sanitize_token(s: str) -> str:
        vis_mask_token = "<|m|>"
        s = unicodedata.normalize("NFKC", s)
        s = s.replace("Ċ", "\n").replace("▁", " ").replace("Ġ", " ")
        s = s.replace("\t", "    ")
        s = s.replace("\u00a0", " ").replace("\u2007", " ").replace("\u202f", " ")
        if "mdm_mask" in s.lower():
            # Replace any variant like <|mdm_mask|>, ▁<mdm_mask>, Ġ<mdm_mask>
            s = re.sub(r"<[\|]?\s*mdm_mask\s*[\|]?>", vis_mask_token, s, flags=re.IGNORECASE)
            s = s.replace("mdm_mask", vis_mask_token)
        return s

    def _tok_str(tok_id: int) -> str:
        try:
            s = tokenizer.decode([int(tok_id)], skip_special_tokens=False)
            s = s if s.strip() else f"<{int(tok_id)}>"
        except Exception:
            s = f"<{int(tok_id)}>"
        return s.replace("\n", "\\n")
    
    TOKEN_RE = re.compile(r"\s+|\S+")
    def _wrap_text(draw: ImageDraw.ImageDraw, text: str, width_px: int) -> List[str]:
        if text == "":
            return [""]
        lines: List[str] = []
        for para in text.split("\n"):
            tokens = TOKEN_RE.findall(para)
            cur = ""
            for tok in tokens:
                candidate = cur + tok
                if draw.textlength(candidate, font=font) <= width_px:
                    cur = candidate
                else:
                    if cur:
                        lines.append(cur)
                        cur = tok
                        while draw.textlength(cur, font=font) > width_px and len(cur) > 0:
                            lo, hi, fit = 1, len(cur), 1
                            while lo <= hi:
                                mid = (lo + hi) // 2
                                if draw.textlength(cur[:mid], font=font) <= width_px:
                                    fit, lo = mid, mid + 1
                                else:
                                    hi = mid - 1
                            lines.append(cur[:fit])
                            cur = cur[fit:]
                    else:
                        t = tok
                        while draw.textlength(t, font=font) > width_px and len(t) > 0:
                            lo, hi, fit = 1, len(t), 1
                            while lo <= hi:
                                mid = (lo + hi) // 2
                                if draw.textlength(t[:mid], font=font) <= width_px:
                                    fit, lo = mid, mid + 1
                                else:
                                    hi = mid - 1
                            lines.append(t[:fit])
                            t = t[fit:]
                        cur = t
            lines.append(cur)
        return lines or [""]

    tmp_img = Image.new("RGB", (10, 10), bg_color)
    tmp_draw = ImageDraw.Draw(tmp_img)
    text_width_budget = max_width - 2 * margin

    # mask detection
    MASK_IDS = set()
    if getattr(tokenizer, "mask_token_id", None) is not None:
        MASK_IDS.add(int(tokenizer.mask_token_id))
    MASK_STRINGS = set()
    mt = getattr(tokenizer, "mask_token", None)
    if mt is not None:
        MASK_STRINGS.add(str(mt))
    MASK_STRINGS.add("<mdm_mask>")

    def _is_mask_token(tok_id: int, tok_str_exact: str) -> bool:
        return (int(tok_id) in MASK_IDS) or (tok_str_exact in MASK_STRINGS)

    def _wrap_tokens_with_index(tokens, deleted_flags):
        lines, cur, cur_w = [], [], 0
        for i, tok in enumerate(tokens):
            t = _sanitize_token(tok)
            parts = t.split("\n")
            for j, seg in enumerate(parts):
                seg_rest = seg
                while seg_rest:
                    w = tmp_draw.textlength(seg_rest, font=font)
                    if cur_w + w <= text_width_budget or not cur:
                        cur.append((seg_rest, i, deleted_flags[i]))
                        cur_w += w
                        seg_rest = ""
                    else:
                        lines.append(cur); cur, cur_w = [], 0
                if j != len(parts) - 1:
                    lines.append(cur); cur, cur_w = [], 0
        if cur:
            lines.append(cur)
        return lines

    def _draw_dashed_rectangle(draw, xy, dash=8, gap=6, width=2, outline=(120, 120, 120)):
        x0, y0, x1, y1 = xy
        x = x0
        while x < x1:
            x2 = min(x + dash, x1)
            draw.line([(x, y0), (x2, y0)], fill=outline, width=width)
            draw.line([(x, y1), (x2, y1)], fill=outline, width=width)
            x += dash + gap
        y = y0
        while y < y1:
            y2 = min(y + dash, y1)
            draw.line([(x0, y), (x0, y2)], fill=outline, width=width)
            draw.line([(x1, y), (x1, y2)], fill=outline, width=width)
            y += dash + gap

    def _ops_lines_for_step(st: dict):
        if st is None:
            return ["(no events)"]
        lines = []
        x_before = st["x_before_ids"]
        choose_del = st["choose_del"]
        choose_sub = st["choose_sub"]
        sub_samples = st["sub_samples"]
        ins_samples = st["ins_samples"]
        T = len(x_before)
        for i in range(T):
            if choose_del[i]:
                lines.append(f"DEL@{i}:{_tok_str(int(x_before[i]))}")
            elif choose_sub[i]:
                lines.append(
                    f"SUB@{i}:{_tok_str(int(x_before[i]))}->{_tok_str(int(sub_samples[i]))}"
                )
            if ins_samples[i] is not None:
                lines.append(f"INS@{i}->{i+1}:{_tok_str(int(ins_samples[i]))}")
        if not lines:
            lines.append("(no events)")
        return lines

    # ---- Instance-id machinery ----
    next_instance_id = 0
    def _new_inst():
        nonlocal next_instance_id
        val = next_instance_id
        next_instance_id += 1
        return val

    # Current sequence at the *start* (ids + instance_ids)
    curr_ids = list(trace["init"]["x_ids"])
    curr_inst = [ _new_inst() for _ in curr_ids ]

    # Persistent color by instance_id: {"blue", "red"}
    color_by_inst = {}

    # ---------- PASS 1: measure required heights per frame ----------
    measurement_payload = []

    for step_idx, st in enumerate([None] + trace["steps"]):
        # build augmented view
        if st is None:
            aug_ids = list(curr_ids)
            deleted_flags = [False] * len(aug_ids)
        else:
            x_before = st["x_before_ids"]
            choose_del = st["choose_del"]
            after_ids = st["x_after_ids"]
            deleted_positions = [i for i, d in enumerate(choose_del) if d]

            aug_ids = list(after_ids)
            deleted_flags = [False] * len(after_ids)
            for i in sorted(deleted_positions, reverse=True):
                aug_ids.insert(i, x_before[i])
                deleted_flags.insert(i, True)

        tokens = tokenizer.convert_ids_to_tokens(aug_ids)
        wrapped_lines = _wrap_tokens_with_index(tokens, deleted_flags)

        # estimate ops lines for this step
        if st:
            ops_text = "  • " + "  • ".join(_ops_lines_for_step(st))
        else:
            ops_text = "(no events)"
        ops_lines = _wrap_text(tmp_draw, ops_text, text_width_budget)

        # compute height needed
        body_h = len(wrapped_lines) * (font_size + line_spacing)
        ops_h = len(ops_lines) * (font_size + line_spacing) + font_size + 20
        required_h = margin + (font_size + line_spacing) + body_h + 20 + ops_h


        # compute height needed
        body_h = len(wrapped_lines) * (font_size + line_spacing)
        ops_h = len(ops_lines) * (font_size + line_spacing) + font_size + 20
        required_h = margin + (font_size + line_spacing) + body_h + 20 + ops_h

        measurement_payload.append(
            {
                "step_idx": step_idx,
                "st": st,
                "aug_ids": aug_ids,
                "tokens": tokens,
                "deleted_flags": deleted_flags,
                "wrapped_lines": wrapped_lines,
                "ops_lines": ops_lines,
                "required_h": required_h,
            }
        )

    # Measure clean final frame (no events)
    final_text_ids = trace["steps"][-1]["x_after_ids"] if trace["steps"] else trace["init"]["x_ids"]
    final_tokens = tokenizer.convert_ids_to_tokens(final_text_ids)
    wrapped_clean = _wrap_tokens_with_index(final_tokens, [False] * len(final_tokens))
    clean_body_h = len(wrapped_clean) * (font_size + line_spacing)
    clean_required_h = margin + (font_size + line_spacing) + clean_body_h

    # Pick a single uniform canvas height
    max_required_h = max([p["required_h"] for p in measurement_payload] + [clean_required_h]) + 20
    H = min(max_required_h, max_height)
    W = max_width

    # For each frame we need an augmented view (with deleted placeholders) to draw
    frames = []

    # Iterate steps; for step_idx==0 we still draw "initial state"
    steps_with_initial = [None] + trace["steps"]

    for step_idx, st in enumerate(steps_with_initial):
        if st is None:
            # initial frame: augmented is just current tokens
            aug_ids = list(curr_ids)
            aug_inst = list(curr_inst)
            aug_deleted = [False] * len(aug_ids)
            ops_lines = ["(no events)"]
            title = "initial state"
        else:
            title = f"t = {st['t']:.3f}"
            x_before = list(st["x_before_ids"])
            choose_del = list(st["choose_del"])
            choose_sub = list(st["choose_sub"])
            sub_samples = list(st["sub_samples"])
            ins_samples = list(st["ins_samples"])
            assert len(x_before) == len(curr_ids) == len(curr_inst), "trace 'x_before' must match current sequence."

            # Build augmented (drawn) and next (state-after) in one pass
            aug_ids, aug_inst, aug_deleted = [], [], []
            next_ids, next_inst = [], []

            for i in range(len(x_before)):
                before_id = int(curr_ids[i])
                before_inst = curr_inst[i]

                if choose_del[i]:
                    # show deleted placeholder (strike-through)
                    aug_ids.append(before_id); aug_inst.append(None); aug_deleted.append(True)
                    # remove from next; also clear any persistent color
                    color_by_inst.pop(before_inst, None)
                else:
                    if choose_sub[i]:
                        after_id = int(sub_samples[i])
                        # in augmented we show the *after* token at same instance
                        aug_ids.append(after_id); aug_inst.append(before_inst); aug_deleted.append(False)
                        next_ids.append(after_id); next_inst.append(before_inst)

                        # update persistence by source type
                        if int(before_id) in MASK_IDS:
                            # mask → nonmask: no extra color (ensure cleared)
                            color_by_inst.pop(before_inst, None)
                        else:
                            # nonmask → nonmask: mark RED
                            color_by_inst[before_inst] = "red"
                    else:
                        # keep
                        aug_ids.append(before_id); aug_inst.append(before_inst); aug_deleted.append(False)
                        next_ids.append(before_id); next_inst.append(before_inst)

                # insertion AFTER position i
                if ins_samples[i] is not None:
                    ins_id = int(ins_samples[i])
                    ins_inst = _new_inst()
                    aug_ids.append(ins_id); aug_inst.append(ins_inst); aug_deleted.append(False)
                    next_ids.append(ins_id); next_inst.append(ins_inst)
                    # mark persistent BLUE for this *instance only*
                    color_by_inst[ins_inst] = "blue"

            # commit next state
            curr_ids, curr_inst = next_ids, next_inst
            ops_text = "  • " + "  • ".join(_ops_lines_for_step(st))
            ops_lines = _wrap_text(tmp_draw, ops_text, text_width_budget)


        # ----- render this frame -----
        tokens = tokenizer.convert_ids_to_tokens(aug_ids)
        wrapped_lines = _wrap_tokens_with_index(tokens, aug_deleted)

        img = Image.new("RGB", (W, H), bg_color)
        draw = ImageDraw.Draw(img)

        y = margin
        draw.text((margin, y), title, fill=title_color, font=font)
        y += font_size + line_spacing

        for line in wrapped_lines:
            x = margin
            for seg_text, tok_idx, is_deleted in line:
                tok_id = int(aug_ids[tok_idx])
                tok_str_exact = tokens[tok_idx]
                inst = aug_inst[tok_idx]

                if is_deleted:
                    # strike deleted — grey masks slightly different if desired
                    strike_color = mask_color if _is_mask_token(tok_id, tok_str_exact) else del_strike_color
                    strike = "".join(ch + "\u0336" for ch in seg_text)
                    draw.text((x, y), strike, fill=strike_color, font=font)
                    x += tmp_draw.textlength(strike, font=font)
                else:
                    # choose color by *instance*
                    color = text_color
                    if inst is not None and inst in color_by_inst:
                        color = ins_color if color_by_inst[inst] == "blue" else sub_nonmask_color
                    elif _is_mask_token(tok_id, tok_str_exact):
                        color = mask_color
                    draw.text((x, y), seg_text, fill=color, font=font)
                    x += tmp_draw.textlength(seg_text, font=font)
            y += font_size + line_spacing

        # draw events box for all but the extra final-clean frame we'll add later
        # if step_idx != len(steps_with_initial) - 1:
        #     y += 20
        #     x0, y0 = margin, y
        #     x1 = max_width - margin
        #     box_h = len(ops_lines) * (font_size + line_spacing) + font_size + 20
        #     y1 = y0 + box_h
        #     _draw_dashed_rectangle(draw, (x0, y0, x1, y1), outline=box_color)
        #     draw.text((x0 + 10, y0 + 10), "events", fill=events_color, font=font)
        #     yy = y0 + font_size + 20
        #     for l in ops_lines:
        #         draw.text((x0 + 10, yy), l, fill=events_color, font=font)
        #         yy += font_size + line_spacing
        # y += 10
        frames.append(img)

    # ----- extra final clean frame (no events box), 5s -----
    final_ids = list(curr_ids)
    final_inst = list(curr_inst)
    final_tokens = tokenizer.convert_ids_to_tokens(final_ids)

    # wrap without deleted flags
    def _wrap_clean(tokens):
        lines, cur, cur_w = [], [], 0
        for i, tok in enumerate(tokens):
            t = _sanitize_token(tok)
            parts = t.split("\n")
            for j, seg in enumerate(parts):
                seg_rest = seg
                while seg_rest:
                    w = tmp_draw.textlength(seg_rest, font=font)
                    if cur_w + w <= text_width_budget or not cur:
                        cur.append((seg_rest, i)); cur_w += w; seg_rest = ""
                    else:
                        lines.append(cur); cur, cur_w = [], 0
                if j != len(parts) - 1:
                    lines.append(cur); cur, cur_w = [], 0
        if cur:
            lines.append(cur)
        return lines

    wrapped_clean = _wrap_clean(final_tokens)

    clean_img = Image.new("RGB", (W, H), bg_color)
    draw = ImageDraw.Draw(clean_img)
    draw.text((margin, margin), "final text", fill=title_color, font=font)
    y = margin + font_size + line_spacing
    for line in wrapped_clean:
        x = margin
        for seg_text, tok_idx in line:
            tok_id = int(final_ids[tok_idx])
            tok_str_exact = final_tokens[tok_idx]
            inst = final_inst[tok_idx]
            color = text_color
            if inst in color_by_inst:
                color = ins_color if color_by_inst[inst] == "blue" else sub_nonmask_color
            elif _is_mask_token(tok_id, tok_str_exact):
                color = mask_color
            draw.text((x, y), seg_text, fill=color, font=font)
            x += tmp_draw.textlength(seg_text, font=font)
        y += font_size + line_spacing
    frames.append(clean_img)

    # save GIF
    durations = [frame_ms] * (len(frames) - 1) + [final_ms]
    frames[0].save(
        out_path,
        save_all=True,
        append_images=frames[1:],
        duration=durations,
        loop=0,
        disposal=2,
        optimize=True,
    )
    return out_path


=======
>>>>>>> 62b38be5
# ---------------------------------------- CLI -------------------------------------


def main():
    @dataclass
    class ScriptArgs:
        # Required (no default)
        model_name_or_path: Annotated[str, "Path or hub id for the model"]
        time_independent: Annotated[
            bool, "Whether model is conditioned on time step"
        ] = True

        prompt: Annotated[str | None, "Text prompt. If None, start from BOS alone."] = (
            None
        )
        # Boolean flag: tyro exposes --edit-prompt / --no-edit-prompt automatically for bools
        edit_prompt: Annotated[
            bool,
            "Allow delete/substitute and insertions in the prompt region (BOS+prompt).",
        ] = False

        # Generation-related args
        tau: Annotated[float, "τ-leap size"] = 0.01
        time_epsilon: Annotated[
            float, "Match this with the `time_epsilon` arg used in your EditFlowTrainer"
        ] = 1e-3
        mask_length: Annotated[
            int,
            "Number of <mask> tokens appended after the prompt.\n"
            "EditFlow will iteratively substitute, insert, or delete masks to form the output.",
        ] = 128
        temperature: Annotated[float, "Token sampling temperature; 0 for greedy."] = 0.7

        seed: Annotated[int, "Random seed"] = 1234
        verbose: Annotated[bool, "Whether to show intermediate decoding traces"] = True

        # Visualization
        make_gif: Annotated[bool, "Render a decoding trace GIF after generation."] = (
            False
        )
        gif_path: Annotated[
            str | None, "Output GIF path (default: decode_trace.gif)"
        ] = None
        frame_ms: Annotated[int, "Per-frame duration in ms"] = 120

    args = tyro.cli(ScriptArgs)

    cfg = GenCfg(
        tau=args.tau,
        seed=args.seed,
        edit_prompt=args.edit_prompt,
        temperature=args.temperature,
        verbose=args.verbose,
        time_independent=args.time_independent,
    )

    model = AutoModel.from_pretrained(
        args.model_name_or_path,
        torch_dtype=torch.bfloat16,
        device_map="auto",
    ).eval()
    tokenizer = AutoTokenizer.from_pretrained(args.model_name_or_path)

    final_text, trace = generate_editflow_minimal(model, tokenizer, args, cfg)
    print(final_text)

    if args.make_gif:
        from examples.editflow.viz import render_consecutive_trace_gif

        out = args.gif_path or "decode_trace.gif"
        path = render_consecutive_trace_gif(
            trace,
            tokenizer,
            out_path=out,
            frame_ms=args.frame_ms,
        )
        print(f"[gif saved] {path}")


if __name__ == "__main__":
    main()<|MERGE_RESOLUTION|>--- conflicted
+++ resolved
@@ -335,7 +335,6 @@
     return final_text, _trace
 
 
-<<<<<<< HEAD
 # ------------------------------ Visualization (NEW) ------------------------------
 # Diffusion-style consecutive output: only show the CURRENT output per frame.
 # ------------------ Visualization (sanitized, masks stripped) ------------------
@@ -785,8 +784,6 @@
     return out_path
 
 
-=======
->>>>>>> 62b38be5
 # ---------------------------------------- CLI -------------------------------------
 
 
