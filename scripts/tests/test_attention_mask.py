--- conflicted
+++ resolved
@@ -125,7 +125,54 @@
         model_path, config=config_sdpa, dtype=torch.float32, device_map="auto"
     ).eval()
 
-<<<<<<< HEAD
+    outs_native = _forward_variants(model_native)  # expects helper from your file
+    outs_sdpa   = _forward_variants(model_sdpa)
+
+    for k in ("A", "B", "C", "D", "E"):
+        assert torch.allclose(
+            outs_native[k], outs_sdpa[k], atol=ERROR_THRESHOLD, rtol=ERROR_THRESHOLD
+        ), f"[RND cross-backend] native vs SDPA mismatch on {k}"
+
+    print(f"✅ RND native vs SDPA equivalence passed within {ERROR_THRESHOLD}.")
+    # Explicitly drop model references
+    del model_native
+    del model_sdpa
+    # Collect Python garbage and release CUDA caches
+    gc.collect()
+    _cuda_cleanup()
+
+
+def test_rnd1_attention_mask():
+    """
+    Verify that the model produces identical logits for the same "real" tokens,
+    regardless of left/right padding or whether attention_mask is explicitly given.
+    """
+    model_name_or_path = dllm.utils.resolve_with_base_env(
+        "radicalnumerics/RND1-Base-0910", "BASE_MODELS_DIR"
+    )
+    model = transformers.AutoModel.from_pretrained(
+        model_name_or_path, dtype=torch.float32, device_map="auto"
+    ).eval()
+
+    # ----- Case A: no padding -----
+    input_ids_A = torch.tensor([[1, 2, 3, 4]], device=model.device)
+    attn_A = torch.tensor([[1, 1, 1, 1]], device=model.device)
+
+    # ----- Case B: left-pad with a 0 -----
+    input_ids_B = torch.tensor([[0, 1, 2, 3, 4]], device=model.device)
+    attn_B = torch.tensor([[0, 1, 1, 1, 1]], device=model.device)
+
+    # ----- Case C: right-pad with a 0 -----
+    input_ids_C = torch.tensor([[1, 2, 3, 4, 0]], device=model.device)
+    attn_C = torch.tensor([[1, 1, 1, 1, 0]], device=model.device)
+
+    # ----- Case D: same as A but no explicit mask -----
+    input_ids_D = torch.tensor([[1, 2, 3, 4]], device=model.device)
+    attn_D = None
+
+    # ----- Case E: same as A but omit attention_mask argument completely -----
+    input_ids_E = torch.tensor([[1, 2, 3, 4]], device=model.device)
+
     # Forward pass
     with torch.no_grad():
         out_A = model(input_ids=input_ids_A, attention_mask=attn_A).logits
@@ -135,64 +182,6 @@
         out_E = model(input_ids=input_ids_E).logits
 
     # ----- Compare “real” token positions -----
-    assert torch.allclose(
-        out_A, out_B[:, 1:], atol=ERROR_THRESHOLD, rtol=ERROR_THRESHOLD
-    ), "Mismatch between no-pad (A) and left-pad (B) outputs."
-    assert torch.allclose(
-        out_A, out_C[:, :-1], atol=ERROR_THRESHOLD, rtol=ERROR_THRESHOLD
-    ), "Mismatch between no-pad (A) and right-pad (C) outputs."
-    assert torch.allclose(
-        out_A, out_D, atol=ERROR_THRESHOLD, rtol=ERROR_THRESHOLD
-    ), "Mismatch between explicit mask (A) and implicit mask (D) outputs."
-    assert torch.allclose(
-        out_A, out_E, atol=ERROR_THRESHOLD, rtol=ERROR_THRESHOLD
-    ), "Mismatch between explicit mask (A) and no-mask (E) outputs."
-
-    print(
-        f"✅ Dream attention mask test passed — all variants match within {ERROR_THRESHOLD} tolerance."
-    )
-
-
-def test_rnd1_attention_mask():
-    """
-    Verify that the model produces identical logits for the same "real" tokens,
-    regardless of left/right padding or whether attention_mask is explicitly given.
-    """
-    model_name_or_path = dllm.utils.resolve_with_base_env(
-        "radicalnumerics/RND1-Base-0910", "BASE_MODELS_DIR"
-    )
-    model = transformers.AutoModel.from_pretrained(
-        model_name_or_path, dtype=torch.float32, device_map="auto"
-    ).eval()
-
-    # ----- Case A: no padding -----
-    input_ids_A = torch.tensor([[1, 2, 3, 4]], device=model.device)
-    attn_A = torch.tensor([[1, 1, 1, 1]], device=model.device)
-
-    # ----- Case B: left-pad with a 0 -----
-    input_ids_B = torch.tensor([[0, 1, 2, 3, 4]], device=model.device)
-    attn_B = torch.tensor([[0, 1, 1, 1, 1]], device=model.device)
-
-    # ----- Case C: right-pad with a 0 -----
-    input_ids_C = torch.tensor([[1, 2, 3, 4, 0]], device=model.device)
-    attn_C = torch.tensor([[1, 1, 1, 1, 0]], device=model.device)
-
-    # ----- Case D: same as A but no explicit mask -----
-    input_ids_D = torch.tensor([[1, 2, 3, 4]], device=model.device)
-    attn_D = None
-
-    # ----- Case E: same as A but omit attention_mask argument completely -----
-    input_ids_E = torch.tensor([[1, 2, 3, 4]], device=model.device)
-
-    # Forward pass
-    with torch.no_grad():
-        out_A = model(input_ids=input_ids_A, attention_mask=attn_A).logits
-        out_B = model(input_ids=input_ids_B, attention_mask=attn_B).logits
-        out_C = model(input_ids=input_ids_C, attention_mask=attn_C).logits
-        out_D = model(input_ids=input_ids_D, attention_mask=attn_D).logits
-        out_E = model(input_ids=input_ids_E).logits
-
-    # ----- Compare “real” token positions -----
     breakpoint()
     assert torch.allclose(
         out_A, out_B[:, 1:], atol=ERROR_THRESHOLD, rtol=ERROR_THRESHOLD
@@ -212,21 +201,4 @@
     )
 
 
-test_rnd1_attention_mask()
-=======
-    outs_native = _forward_variants(model_native)  # expects helper from your file
-    outs_sdpa   = _forward_variants(model_sdpa)
-
-    for k in ("A", "B", "C", "D", "E"):
-        assert torch.allclose(
-            outs_native[k], outs_sdpa[k], atol=ERROR_THRESHOLD, rtol=ERROR_THRESHOLD
-        ), f"[RND cross-backend] native vs SDPA mismatch on {k}"
-
-    print(f"✅ RND native vs SDPA equivalence passed within {ERROR_THRESHOLD}.")
-    # Explicitly drop model references
-    del model_native
-    del model_sdpa
-    # Collect Python garbage and release CUDA caches
-    gc.collect()
-    _cuda_cleanup()
->>>>>>> a9fede0f
+test_rnd1_attention_mask()