import torch
import accelerate
import transformers
<<<<<<< HEAD
from peft import prepare_model_for_kbit_training
=======
from peft import prepare_model_for_kbit_training, PeftModel
>>>>>>> a9fede0f

from dllm.utils.utils import disable_caching_allocator_warmup, print_main, load_peft
from dllm.utils.configs import ModelArguments, TrainingArguments


def get_model(
<<<<<<< HEAD
    model_args=None,
    model_name_or_path: str | None = None,
    dtype: str | torch.dtype = "bfloat16",
    load_in_4bit: bool | None = None,
=======
    model_args,
>>>>>>> a9fede0f
    config: transformers.PretrainedConfig | None = None,
) -> transformers.PreTrainedModel:
    """
    Load a model with flexible input sources.

    Args:
        model_args: An optional dataclass or namespace containing model parameters.
        model_name_or_path: Optional direct model path or name (overrides model_args.model_name_or_path).
        dtype: Dtype (string or torch.dtype).
        load_in_4bit: Whether to load using 4-bit quantization (can override model_args.load_in_4bit).

    Returns:
        transformers.PreTrainedModel
    """

    # Map string dtype to torch dtype
    dtype_map = {
        "bf16": torch.bfloat16,
        "bfloat16": torch.bfloat16,
        "fp16": torch.float16,
        "float16": torch.float16,
        "fp32": torch.float32,
        "float32": torch.float32,
        "fp": torch.float32,
        "float": torch.float32,
    }

    model_name_or_path = getattr(model_args, "model_name_or_path")
    dtype = getattr(model_args, "dtype", "bfloat16")
    load_in_4bit = getattr(model_args, "load_in_4bit", False)

    # Prefer argument > model_args
    dtype = dtype_map.get(str(dtype).lower(), torch.bfloat16)

    # Device map: skip when ZeRO-3
    device_map = (
        {"": accelerate.PartialState().local_process_index}
        if not transformers.modeling_utils.is_deepspeed_zero3_enabled()
        else None
    )

    quant_config = None
    if load_in_4bit and transformers.utils.is_bitsandbytes_available():
        quant_config = transformers.BitsAndBytesConfig(
            load_in_4bit=True,
            bnb_4bit_compute_dtype=dtype,
            bnb_4bit_use_double_quant=True,
            bnb_4bit_quant_type="nf4",
        )
<<<<<<< HEAD

    model = transformers.AutoModel.from_pretrained(
        model_name_or_path,
        dtype=dtype,
        device_map=device_map,
        quantization_config=quant_config,
        config=config,
    )

    # --- if quantized, prepare for LoRA / QLoRA training ---
    if load_in_4bit and quant_config is not None:
        model = prepare_model_for_kbit_training(model, use_gradient_checkpointing=False)

=======

    params = {
        'dtype': dtype,
        'device_map': device_map,
        'quantization_config': quant_config,
        'config': config
    }

    try:
        model = transformers.AutoModelForMaskedLM.from_pretrained(model_name_or_path, **params)
    except:
        model = transformers.AutoModel.from_pretrained(model_name_or_path, **params)

    # --- if quantized, prepare for LoRA / QLoRA training ---
    if load_in_4bit and quant_config is not None:
        model = prepare_model_for_kbit_training(model, use_gradient_checkpointing=False)

    # Optionally train with lora
    model = load_peft(model, model_args)

>>>>>>> a9fede0f
    return model


def get_tokenizer(
    model_args = None,
    model_cls: type[transformers.PreTrainedModel] | None = None,
    model: type[transformers.PreTrainedModel] | None = None,
) -> transformers.PreTrainedTokenizer:
    """
    Load a tokenizer with flexible input sources.

    Args:
        model_args: Optional dataclass or namespace containing model parameters.
        model: Optional model instance to configure tokenizer behavior.
        model_name_or_path: Optional direct model name or path (overrides model_args.model_name_or_path).

    Returns:
        transformers.PreTrainedTokenizer
    """
    # Lazy imports to avoid circular dependencies
    from dllm.pipelines.llada.models.modeling_llada import LLaDAModelLM
    from dllm.pipelines.llada.models.modeling_lladamoe import LLaDAMoEModelLM
    from dllm.pipelines.dream.models.modeling_dream import DreamModel
    from dllm.pipelines.rnd.models.modeling_rnd import RND1LM
    from transformers import BertForMaskedLM, RobertaForMaskedLM, ModernBertForMaskedLM

    model_name_or_path = getattr(model_args, "model_name_or_path")

    # ---------------- Tokenizer loading ----------------
    tokenizer = transformers.AutoTokenizer.from_pretrained(
        model_name_or_path,
        padding_side="right",
    )

    assert tokenizer.eos_token != None or tokenizer.pad_token != None

    if not tokenizer.pad_token: tokenizer.pad_token = tokenizer.eos_token
    if not tokenizer.eos_token: tokenizer.eos_token = tokenizer.pad_token

    # If model is not provided, return as-is
    if not model_cls and not model:
        return tokenizer

    if not model_cls: 
        if isinstance(model, PeftModel):
            model_cls = type(model.model)
        else:
            model_cls = type(model)

    # ---------------- Model-specific customization ----------------
    if issubclass(model_cls, LLaDAModelLM):
        tokenizer.add_special_tokens({"mask_token": "<|mdm_mask|>"})
        tokenizer.eot_token = "<|eot_id|>"
        # tokenizer.eot_token_id = tokenizer.convert_tokens_to_ids(tokenizer.eot_token) # can not do this for llada base directly
        # TODO: for llada base, add special_tokens = {"<|start_header_id|>": 126346, "<|end_header_id|>": 126347, "<|eot_id|>": 126348} 
        # fix bugs in chat template
        tokenizer.chat_template = """\
{% set loop_messages = messages %}
{% for message in loop_messages %}
{% if loop.index0 == 0 %}{{ bos_token }}{% endif %}
<|start_header_id|>{{ message['role'] }}<|end_header_id|>

{{ message['content'] | trim }}<|eot_id|>
{%- endfor %}
{% if add_generation_prompt and (loop_messages | length == 0 or loop_messages[-1]['role'] != 'assistant') %}
<|start_header_id|>assistant<|end_header_id|>

{% endif %}
"""
    elif issubclass(model_cls, LLaDAMoEModelLM):
        tokenizer.add_special_tokens({"mask_token": "<|mask|>"})
        tokenizer.eot_token = "<|role_end|>"
        tokenizer.eot_token_id = tokenizer.convert_tokens_to_ids(tokenizer.eot_token)
    elif issubclass(model_cls, DreamModel):
        tokenizer.eot_token = "<|im_end|>"
        tokenizer.eot_token_id = tokenizer.convert_tokens_to_ids(tokenizer.eot_token)
    elif issubclass(model_cls, RND1LM):
        tokenizer.add_special_tokens({"mask_token": "<|mask|>"})
    elif issubclass(model_cls, (BertForMaskedLM, RobertaForMaskedLM, ModernBertForMaskedLM)):
        tokenizer.eot_token = "[/Answer]"
        tokenizer.chat_template = """\
{% if messages[0]['role'] == 'system' %}
[SYS]
{{ messages[0]['content'] | trim }}
[/SYS]

{% set loop_messages = messages[1:] %}
{% else %}
{% set loop_messages = messages %}
{% endif -%}
{%- for message in loop_messages %}
{% if message['role'] == 'user' %}
[Question]
{{ message['content'] | trim }}
[/Question]

{% elif message['role'] == 'assistant' %}
[Answer]
{{ message['content'] | trim }}
[/Answer]

{% endif %}
{% endfor -%}
{%- if add_generation_prompt and (loop_messages | length == 0 or loop_messages[-1]['role'] != 'assistant') %}
[Answer]
{% endif %}
"""
    else:
        print_main("no tokenizer customization for model class:", model_cls)
    return tokenizer<|MERGE_RESOLUTION|>--- conflicted
+++ resolved
@@ -1,26 +1,16 @@
 import torch
 import accelerate
 import transformers
-<<<<<<< HEAD
-from peft import prepare_model_for_kbit_training
-=======
-from peft import prepare_model_for_kbit_training, PeftModel
->>>>>>> a9fede0f
 
 from dllm.utils.utils import disable_caching_allocator_warmup, print_main, load_peft
 from dllm.utils.configs import ModelArguments, TrainingArguments
 
 
 def get_model(
-<<<<<<< HEAD
     model_args=None,
     model_name_or_path: str | None = None,
     dtype: str | torch.dtype = "bfloat16",
     load_in_4bit: bool | None = None,
-=======
-    model_args,
->>>>>>> a9fede0f
-    config: transformers.PretrainedConfig | None = None,
 ) -> transformers.PreTrainedModel:
     """
     Load a model with flexible input sources.
@@ -63,48 +53,14 @@
 
     quant_config = None
     if load_in_4bit and transformers.utils.is_bitsandbytes_available():
-        quant_config = transformers.BitsAndBytesConfig(
-            load_in_4bit=True,
-            bnb_4bit_compute_dtype=dtype,
-            bnb_4bit_use_double_quant=True,
-            bnb_4bit_quant_type="nf4",
-        )
-<<<<<<< HEAD
+        quant_config = transformers.BitsAndBytesConfig(load_in_4bit=True)
 
     model = transformers.AutoModel.from_pretrained(
         model_name_or_path,
         dtype=dtype,
         device_map=device_map,
         quantization_config=quant_config,
-        config=config,
     )
-
-    # --- if quantized, prepare for LoRA / QLoRA training ---
-    if load_in_4bit and quant_config is not None:
-        model = prepare_model_for_kbit_training(model, use_gradient_checkpointing=False)
-
-=======
-
-    params = {
-        'dtype': dtype,
-        'device_map': device_map,
-        'quantization_config': quant_config,
-        'config': config
-    }
-
-    try:
-        model = transformers.AutoModelForMaskedLM.from_pretrained(model_name_or_path, **params)
-    except:
-        model = transformers.AutoModel.from_pretrained(model_name_or_path, **params)
-
-    # --- if quantized, prepare for LoRA / QLoRA training ---
-    if load_in_4bit and quant_config is not None:
-        model = prepare_model_for_kbit_training(model, use_gradient_checkpointing=False)
-
-    # Optionally train with lora
-    model = load_peft(model, model_args)
-
->>>>>>> a9fede0f
     return model
 
 
